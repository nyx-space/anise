name: ANISE Rust

on:
  push:
    branches:
      - master
    tags:
      - '*'
  pull_request:
  workflow_dispatch:

env:
  RUST_BACKTRACE: 1
  RUST_LOG: info

jobs:
  check:
    name: Check
    runs-on: ubuntu-latest
    steps:
      - name: Checkout sources
        uses: actions/checkout@v4

      - name: Install stable toolchain
        uses: dtolnay/rust-toolchain@stable

      - name: Install CSPICE
        run: sh dev-env-setup.sh

      - name: Run cargo check
        run: cargo check --workspace --exclude anise-gui --exclude anise-py

  test:
    name: Run tests
    runs-on: ubuntu-latest
    steps:
      - name: Checkout sources
        uses: actions/checkout@v4

      - name: Download data
        run: |
          wget -O data/de421.bsp http://public-data.nyxspace.com/anise/de421.bsp
          wget -O data/de430.bsp http://public-data.nyxspace.com/anise/de430.bsp
          wget -O data/de440s.bsp http://public-data.nyxspace.com/anise/de440s.bsp
          wget -O data/de440.bsp http://public-data.nyxspace.com/anise/de440.bsp
          wget -O data/de440_type3.bsp http://public-data.nyxspace.com/anise/de440_type3.bsp
          wget -O data/pck08.pca http://public-data.nyxspace.com/anise/v0.5/pck08.pca
          wget -O data/pck11.pca http://public-data.nyxspace.com/anise/v0.5/pck11.pca
          wget -O data/moon_fk.epa http://public-data.nyxspace.com/anise/v0.5/moon_fk.epa
          wget -O data/moon_fk_de440.epa http://public-data.nyxspace.com/anise/v0.5/moon_fk_de440.epa
          wget -O data/moon_pa_de440_200625.bpc http://public-data.nyxspace.com/anise/moon_pa_de440_200625.bpc
          wget -O data/gmat-hermite.bsp http://public-data.nyxspace.com/anise/ci/gmat-hermite.bsp
          wget -O data/gmat-hermite-big-endian.bsp http://public-data.nyxspace.com/anise/ci/gmat-hermite-big-endian.bsp
          wget -O data/variable-seg-size-hermite.bsp http://public-data.nyxspace.com/anise/ci/variable-seg-size-hermite.bsp
          wget -O data/earth_latest_high_prec.bpc http://public-data.nyxspace.com/anise/ci/earth_latest_high_prec-2023-09-08.bpc
          wget -O data/lro.bsp http://public-data.nyxspace.com/nyx/examples/lrorg_2023349_2024075_v01_LE.bsp

      - name: Install stable toolchain
        uses: dtolnay/rust-toolchain@stable

      - name: Install CSPICE
        run: sh dev-env-setup.sh && cd .. # Return to root

      - name: Test debug
        env:
          LAGRANGE_BSP: gmat-lagrange.bsp
        run: cargo test --workspace --exclude anise-gui --exclude anise-py

      - name: Test release
        env:
          LAGRANGE_BSP: gmat-lagrange.bsp
        run: cargo test --release --workspace --exclude anise-gui --exclude anise-py
      
      - name: Test rust_embed build
        run: |
          # Clean up the data folder as if we were on crates.io
          cd anise # Build only the Rust library
          cargo build --features embed_ephem
          cargo build --features embed_ephem --release
          cargo doc --features embed_ephem

  lints:
    name: Lints
    runs-on: ubuntu-latest
    steps:
      - name: Checkout sources
        uses: actions/checkout@v4

      - name: Install stable toolchain
        uses: dtolnay/rust-toolchain@stable
        with:
          components: rustfmt, clippy

      - name: Run cargo fmt
        run: cargo fmt --all -- --check

      - name: Run cargo clippy
        run: cargo clippy -p anise -- -D warnings

  validation:
    name: Validation
    runs-on: ubuntu-latest
    needs: [check, test, lints]
    steps:
      - name: Checkout sources
        uses: actions/checkout@v4

      - name: Download data
        run: |
          wget -O data/de421.bsp http://public-data.nyxspace.com/anise/de421.bsp
          wget -O data/de430.bsp http://public-data.nyxspace.com/anise/de430.bsp
          wget -O data/de440s.bsp http://public-data.nyxspace.com/anise/de440s.bsp
          wget -O data/de440.bsp http://public-data.nyxspace.com/anise/de440.bsp
          wget -O data/de440_type3.bsp http://public-data.nyxspace.com/anise/de440_type3.bsp
          wget -O data/pck08.pca http://public-data.nyxspace.com/anise/v0.5/pck08.pca
          wget -O data/pck11.pca http://public-data.nyxspace.com/anise/v0.5/pck11.pca
          wget -O data/gmat-hermite.bsp http://public-data.nyxspace.com/anise/ci/gmat-hermite.bsp
          wget -O data/gmat-hermite-big-endian.bsp http://public-data.nyxspace.com/anise/ci/gmat-hermite-big-endian.bsp
          wget -O data/variable-seg-size-hermite.bsp http://public-data.nyxspace.com/anise/ci/variable-seg-size-hermite.bsp
          wget -O data/earth_latest_high_prec.bpc http://public-data.nyxspace.com/anise/ci/earth_latest_high_prec-2023-09-08.bpc
          wget -O data/lro.bsp http://public-data.nyxspace.com/nyx/examples/lrorg_2023349_2024075_v01_LE.bsp
          wget -O data/mro.bsp https://naif.jpl.nasa.gov/pub/naif/MRO/kernels/spk/spk_psp_rec89118_89113_89888_p-v1.bsp 

      - name: Install stable toolchain
        uses: dtolnay/rust-toolchain@stable

      - name: Install CSPICE
        run: sh dev-env-setup.sh && cd .. # Return to root

      - name: CLI SPK
        run: |
          cargo build --bin anise-cli --workspace --exclude anise-py
          ./target/debug/anise-cli inspect data/gmat-hermite.bsp
          ./target/debug/anise-cli inspect data/de440.bsp

      - name: Rust-SPICE occultation validation
        run: cargo test validate_gh_283_multi_barycenter_and_los --release --workspace --exclude anise-gui --exclude anise-py -- --nocapture --include-ignored

      - name: Rust-SPICE JPL DE validation
        run: RUST_BACKTRACE=1 cargo test validate_jplde --features validation --release --workspace --exclude anise-gui --exclude anise-py -- --nocapture --include-ignored --test-threads 1

      - name: Rust-SPICE hermite validation
        run: RUST_BACKTRACE=1 cargo test validate_hermite_type13_ --features validation --release --workspace --exclude anise-gui --exclude anise-py -- --nocapture --include-ignored --test-threads 1

      - name: Rust-SPICE Lagrange validation
        env:
          LAGRANGE_BSP: gmat-lagrange.bsp
        run: RUST_BACKTRACE=1 cargo test validate_lagrange_type9_with_varying_segment_sizes --features validation --release --workspace --exclude anise-gui --exclude anise-py -- --nocapture --include-ignored --test-threads 1

      - name: Rust-SPICE Modified Difference validation
        run: RUST_BACKTRACE=1 cargo test validate_modified_diff_type01 --features spkezr_validation --release --workspace --exclude anise-gui --exclude anise-py -- --nocapture --include-ignored --test-threads 1

      - name: Rust-SPICE PCK validation
        run: RUST_BACKTRACE=1 cargo test validate_iau_rotation_to_parent --release --workspace --exclude anise-gui --exclude anise-py -- --nocapture --ignored

      - name: Rust-SPICE BPC validation
        run: |
          RUST_BACKTRACE=1 cargo test validate_bpc_ --release --workspace --exclude anise-gui --exclude anise-py -- --nocapture --include-ignored --test-threads 1
          RUST_BACKTRACE=1 cargo test de440s_translation_verif_venus2emb --release --workspace --exclude anise-gui --exclude anise-py -- --nocapture --include-ignored --test-threads 1

      # Now analyze the results and create pretty plots
      - uses: actions/setup-python@v5
        with:
          python-version: "3.10"

      - name: Validation analysis
        run: |
          cd anise/tests/test_analysis
          pip install -r requirements.txt
          python spk_validation_plots.py

      - name: Save validation artifacts
        uses: actions/upload-artifact@v4
        with:
          name: validation-artifacts
          path: target/*.html

  coverage:
    name: Coverage
    runs-on: ubuntu-latest

    steps:
      - name: Checkout
        uses: actions/checkout@v4

      - name: Download data
        run: |
          wget -O data/de421.bsp http://public-data.nyxspace.com/anise/de421.bsp
          wget -O data/de430.bsp http://public-data.nyxspace.com/anise/de430.bsp
          wget -O data/de440s.bsp http://public-data.nyxspace.com/anise/de440s.bsp
          wget -O data/de440.bsp http://public-data.nyxspace.com/anise/de440.bsp
          wget -O data/de440_type3.bsp http://public-data.nyxspace.com/anise/de440_type3.bsp
          wget -O data/pck08.pca http://public-data.nyxspace.com/anise/v0.5/pck08.pca
          wget -O data/pck11.pca http://public-data.nyxspace.com/anise/v0.5/pck11.pca
          wget -O data/gmat-hermite.bsp http://public-data.nyxspace.com/anise/ci/gmat-hermite.bsp
          wget -O data/gmat-hermite-big-endian.bsp http://public-data.nyxspace.com/anise/ci/gmat-hermite-big-endian.bsp
          wget -O data/variable-seg-size-hermite.bsp http://public-data.nyxspace.com/anise/ci/variable-seg-size-hermite.bsp
          wget -O data/earth_latest_high_prec.bpc http://public-data.nyxspace.com/anise/ci/earth_latest_high_prec-2023-09-08.bpc
          wget -O data/lro.bsp http://public-data.nyxspace.com/nyx/examples/lrorg_2023349_2024075_v01_LE.bsp
          wget -O data/moon_fk_de440.epa http://public-data.nyxspace.com/anise/v0.5/moon_fk_de440.epa
          wget -O data/moon_pa_de440_200625.bpc http://public-data.nyxspace.com/anise/moon_pa_de440_200625.bpc
          wget -O data/mro.bsp https://naif.jpl.nasa.gov/pub/naif/MRO/kernels/spk/spk_psp_rec89118_89113_89888_p-v1.bsp 

      - name: Install stable toolchain
        uses: dtolnay/rust-toolchain@stable
        with:
          components: rustfmt, clippy

      - name: Install CSPICE
        run: sh dev-env-setup.sh && cd .. # Return to root

      - name: Install cargo-llvm-cov
        uses: taiki-e/install-action@cargo-llvm-cov

      - name: Generate coverage report
        env:
          LAGRANGE_BSP: gmat-lagrange.bsp
          RUSTFLAGS: --cfg __ui_tests
        run: |
          cd anise # Prevent the workspace flag
          cargo llvm-cov clean --workspace
          cargo llvm-cov test --no-report -- --test-threads=1
          cargo llvm-cov test --no-report --tests -- compile_fail
          cargo llvm-cov test --no-report validate_gh_283_multi_barycenter_and_los -- --nocapture --ignored
          cargo llvm-cov test --no-report validate_iau_rotation_to_parent -- --nocapture --ignored
          cargo llvm-cov test --no-report validate_bpc_to_iau_rotations -- --nocapture --ignored
<<<<<<< HEAD
          cargo llvm-cov test --no-report validate_jplde_de440s_no_aberration --features spkezr_validation -- --nocapture --ignored
          cargo llvm-cov test --no-report validate_jplde_de440s_aberration_lt --features spkezr_validation -- --nocapture --ignored
          cargo llvm-cov test --no-report validate_jplde_de440_type3_no_aberration --features spkezr_validation -- --nocapture --ignored
          cargo llvm-cov test --no-report validate_hermite_type13_from_gmat --features spkezr_validation -- --nocapture --ignored
          cargo llvm-cov test --no-report validate_lagrange_type9_with_varying_segment_sizes --features spkezr_validation -- --nocapture --ignored
          cargo llvm-cov test --no-report validate_modified_diff_type01 --features spkezr_validation -- --nocapture --ignored
=======
          cargo llvm-cov test --no-report validate_jplde_de440s_no_aberration --features validation -- --nocapture --ignored
          cargo llvm-cov test --no-report validate_jplde_de440s_aberration_lt --features validation -- --nocapture --ignored
          cargo llvm-cov test --no-report validate_jplde_de440_type3_no_aberration --features validation -- --nocapture --ignored
          cargo llvm-cov test --no-report validate_hermite_type13_from_gmat --features validation -- --nocapture --ignored
          cargo llvm-cov test --no-report validate_lagrange_type9_with_varying_segment_sizes --features validation -- --nocapture --ignored
>>>>>>> b6308d6c
          cargo llvm-cov test --no-report ut_embed --features embed_ephem
          cargo llvm-cov report --lcov > ../lcov.txt

      - name: Upload coverage report
        uses: codecov/codecov-action@v3
        env:
          TOKEN: ${{ secrets.CODECOV_TOKEN }}
        with:
          files: ./lcov.txt

  release:
    name: Release
    runs-on: ubuntu-latest
    needs: [check, test, validation, lints]
    if: github.ref_type == 'tag'
    steps:
      - name: Checkout sources
        uses: actions/checkout@v4

      - name: Install stable toolchain
        uses: dtolnay/rust-toolchain@master
        with:
          toolchain: stable
          components: rustfmt, clippy

      - name: Publish to crates.io
        env:
          TOKEN: ${{ secrets.CRATESIO_API_TOKEN }}
        run: |
          cd anise # Jump into the package
          cargo login $TOKEN
          cargo publish<|MERGE_RESOLUTION|>--- conflicted
+++ resolved
@@ -148,7 +148,7 @@
         run: RUST_BACKTRACE=1 cargo test validate_lagrange_type9_with_varying_segment_sizes --features validation --release --workspace --exclude anise-gui --exclude anise-py -- --nocapture --include-ignored --test-threads 1
 
       - name: Rust-SPICE Modified Difference validation
-        run: RUST_BACKTRACE=1 cargo test validate_modified_diff_type01 --features spkezr_validation --release --workspace --exclude anise-gui --exclude anise-py -- --nocapture --include-ignored --test-threads 1
+        run: RUST_BACKTRACE=1 cargo test validate_modified_diff_type01 --features validation --release --workspace --exclude anise-gui --exclude anise-py -- --nocapture --include-ignored --test-threads 1
 
       - name: Rust-SPICE PCK validation
         run: RUST_BACKTRACE=1 cargo test validate_iau_rotation_to_parent --release --workspace --exclude anise-gui --exclude anise-py -- --nocapture --ignored
@@ -224,20 +224,12 @@
           cargo llvm-cov test --no-report validate_gh_283_multi_barycenter_and_los -- --nocapture --ignored
           cargo llvm-cov test --no-report validate_iau_rotation_to_parent -- --nocapture --ignored
           cargo llvm-cov test --no-report validate_bpc_to_iau_rotations -- --nocapture --ignored
-<<<<<<< HEAD
-          cargo llvm-cov test --no-report validate_jplde_de440s_no_aberration --features spkezr_validation -- --nocapture --ignored
-          cargo llvm-cov test --no-report validate_jplde_de440s_aberration_lt --features spkezr_validation -- --nocapture --ignored
-          cargo llvm-cov test --no-report validate_jplde_de440_type3_no_aberration --features spkezr_validation -- --nocapture --ignored
-          cargo llvm-cov test --no-report validate_hermite_type13_from_gmat --features spkezr_validation -- --nocapture --ignored
-          cargo llvm-cov test --no-report validate_lagrange_type9_with_varying_segment_sizes --features spkezr_validation -- --nocapture --ignored
-          cargo llvm-cov test --no-report validate_modified_diff_type01 --features spkezr_validation -- --nocapture --ignored
-=======
           cargo llvm-cov test --no-report validate_jplde_de440s_no_aberration --features validation -- --nocapture --ignored
           cargo llvm-cov test --no-report validate_jplde_de440s_aberration_lt --features validation -- --nocapture --ignored
           cargo llvm-cov test --no-report validate_jplde_de440_type3_no_aberration --features validation -- --nocapture --ignored
           cargo llvm-cov test --no-report validate_hermite_type13_from_gmat --features validation -- --nocapture --ignored
           cargo llvm-cov test --no-report validate_lagrange_type9_with_varying_segment_sizes --features validation -- --nocapture --ignored
->>>>>>> b6308d6c
+          cargo llvm-cov test --no-report validate_modified_diff_type01 --features validation -- --nocapture --ignored
           cargo llvm-cov test --no-report ut_embed --features embed_ephem
           cargo llvm-cov report --lcov > ../lcov.txt
 
