/*
 * ANISE Toolkit
 * Copyright (C) 2021-onward Christopher Rabotin <christopher.rabotin@gmail.com> et al. (cf. AUTHORS.md)
 * This Source Code Form is subject to the terms of the Mozilla Public
 * License, v. 2.0. If a copy of the MPL was not distributed with this
 * file, You can obtain one at https://mozilla.org/MPL/2.0/.
 *
 * Documentation: https://nyxspace.com/
 */

use anise::constants::frames::*;

/// Tests the ephemeris computations from the de438s which don't require any frame transformation.
#[test]
fn format_frame() {
    assert_eq!(format!("{SSB_J2000}"), "Solar System Barycenter J2000");

    assert_eq!(format!("{SUN_J2000}"), "Sun J2000");

    assert_eq!(format!("{MERCURY_J2000}"), "Mercury J2000");

    assert_eq!(format!("{VENUS_J2000}"), "Venus J2000");

    assert_eq!(
        format!("{EARTH_MOON_BARYCENTER_J2000}"),
        "Earth-Moon Barycenter J2000"
    );

    assert_eq!(format!("{EARTH_J2000}"), "Earth J2000");

    assert_eq!(format!("{MOON_J2000}"), "Moon J2000");

<<<<<<< HEAD
    assert_eq!(
        format!("{MARS_BARYCENTER_J2000}"),
        "Mars Barycenter J2000"
    );
=======
    assert_eq!(format!("{MARS_J2000}"), "Mars J2000");

    assert_eq!(format!("{MARS_BARYCENTER_J2000}"), "Mars Barycenter J2000");
>>>>>>> b6308d6c

    assert_eq!(
        format!("{JUPITER_BARYCENTER_J2000}"),
        "Jupiter Barycenter J2000"
    );

    assert_eq!(
        format!("{SATURN_BARYCENTER_J2000}"),
        "Saturn Barycenter J2000"
    );

    assert_eq!(
        format!("{URANUS_BARYCENTER_J2000}"),
        "Uranus Barycenter J2000"
    );

    assert_eq!(
        format!("{NEPTUNE_BARYCENTER_J2000}"),
        "Neptune Barycenter J2000"
    );

    assert_eq!(
        format!("{PLUTO_BARYCENTER_J2000}"),
        "Pluto Barycenter J2000"
    );
}<|MERGE_RESOLUTION|>--- conflicted
+++ resolved
@@ -30,16 +30,9 @@
 
     assert_eq!(format!("{MOON_J2000}"), "Moon J2000");
 
-<<<<<<< HEAD
-    assert_eq!(
-        format!("{MARS_BARYCENTER_J2000}"),
-        "Mars Barycenter J2000"
-    );
-=======
     assert_eq!(format!("{MARS_J2000}"), "Mars J2000");
 
     assert_eq!(format!("{MARS_BARYCENTER_J2000}"), "Mars Barycenter J2000");
->>>>>>> b6308d6c
 
     assert_eq!(
         format!("{JUPITER_BARYCENTER_J2000}"),
