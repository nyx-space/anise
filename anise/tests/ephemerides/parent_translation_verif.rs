--- conflicted
+++ resolved
@@ -77,19 +77,11 @@
     // We expect exactly the same output as SPICE to machine precision.
     assert!(
         (pos_km - pos_expct_km).norm() < f64::EPSILON,
-<<<<<<< HEAD
-        "got {pos_km} but want {pos_expct_km}"
-=======
         "got {pos_km} but want {pos_expct_km}",
->>>>>>> b6308d6c
     );
 
     assert!(
         (vel_km_s - vel_expct_km_s).norm() < f64::EPSILON,
-<<<<<<< HEAD
-        "got {vel_km_s} but want {vel_expct_km_s}"
-=======
         "got {vel_km_s} but want {vel_expct_km_s}",
->>>>>>> b6308d6c
     );
 }