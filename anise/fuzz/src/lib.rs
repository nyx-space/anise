use anise::naif::kpl::{Parameter, KPLValue};
use anise::naif::kpl::fk::FKItem;
use anise::naif::kpl::parser::Assignment;
use anise::naif::kpl::tpc::TPCItem;
use anise::naif::daf::daf::DAF;
use anise::naif::pck::BPCSummaryRecord;
use anise::math::rotation::DCM;
use anise::math::rotation::MRP;
use anise::math::rotation::Quaternion;
use anise::math::Vector3;
use anise::frames::Frame;
use libfuzzer_sys::arbitrary;
use hifitime::Epoch;
use bytes::Bytes;
use std::collections::HashMap;
use std::marker::PhantomData;

#[derive(arbitrary::Arbitrary, Debug)]
pub struct ArbitraryAssignment {
    pub keyword: String,
    pub value: String,
}

impl From<ArbitraryAssignment> for Assignment {
    fn from(val: ArbitraryAssignment) -> Self {
        Self {
            keyword: val.keyword,
            value: val.value,
        }
    }
}

#[derive(arbitrary::Arbitrary, Clone, Copy, Eq, PartialEq, Hash, Debug)]
pub enum ArbitraryParameter {
    NutPrecRa,
    NutPrecDec,
    NutPrecPm,
    NutPrecAngles,
    MaxPhaseDegree,
    LongAxis,
    PoleRa,
    PoleDec,
    Radii,
    PrimeMeridian,
    GeoMagNorthPoleCenterDipoleLatitude,
    GeoMagNorthPoleCenterDipoleLongitude,
    GravitationalParameter,
    Class,
    Center,
    ClassId,
    Angles,
    Relative,
    Matrix,
    Units,
    Axes,
}

impl From<ArbitraryParameter> for Parameter {
    fn from(val: ArbitraryParameter) -> Self {
        match val {
            ArbitraryParameter::NutPrecRa => Parameter::NutPrecRa,
            ArbitraryParameter::NutPrecDec => Parameter::NutPrecDec,
            ArbitraryParameter::NutPrecPm => Parameter::NutPrecPm,
            ArbitraryParameter::NutPrecAngles => Parameter::NutPrecAngles,
            ArbitraryParameter::MaxPhaseDegree => Parameter::MaxPhaseDegree,
            ArbitraryParameter::LongAxis => Parameter::LongAxis,
            ArbitraryParameter::PoleRa => Parameter::PoleRa,
            ArbitraryParameter::PoleDec => Parameter::PoleDec,
            ArbitraryParameter::Radii => Parameter::Radii,
            ArbitraryParameter::PrimeMeridian => Parameter::PrimeMeridian,
            ArbitraryParameter::GeoMagNorthPoleCenterDipoleLatitude => Parameter::GeoMagNorthPoleCenterDipoleLatitude,
            ArbitraryParameter::GeoMagNorthPoleCenterDipoleLongitude => Parameter::GeoMagNorthPoleCenterDipoleLongitude,
            ArbitraryParameter::GravitationalParameter => Parameter::GravitationalParameter,
            ArbitraryParameter::Class => Parameter::Class,
            ArbitraryParameter::Center => Parameter::Center,
            ArbitraryParameter::ClassId => Parameter::ClassId,
            ArbitraryParameter::Angles => Parameter::Angles,
            ArbitraryParameter::Relative => Parameter::Relative,
            ArbitraryParameter::Matrix => Parameter::Matrix,
            ArbitraryParameter::Units => Parameter::Units,
            ArbitraryParameter::Axes => Parameter::Axes,
        }
    }
}

#[derive(arbitrary::Arbitrary, Debug)]
pub enum ArbitraryKPLValue {
    Float(f64),
    Matrix(Vec<f64>),
    String(String),
    Integer(i32),
}

impl From<ArbitraryKPLValue> for KPLValue {
    fn from(val: ArbitraryKPLValue) -> Self {
        match val {
            ArbitraryKPLValue::Float(f) => KPLValue::Float(f),
            ArbitraryKPLValue::Matrix(m) => KPLValue::Matrix(m),
            ArbitraryKPLValue::String(s) => KPLValue::String(s),
            ArbitraryKPLValue::Integer(i) => KPLValue::Integer(i),
        }
    }
}

#[derive(arbitrary::Arbitrary, Debug)]
pub struct ArbitraryFKItem {
    pub body_id: Option<i32>,
    pub name: Option<String>,
    pub data: HashMap<ArbitraryParameter, ArbitraryKPLValue>
}

impl From<ArbitraryFKItem> for FKItem {
    fn from(val: ArbitraryFKItem) -> Self {
        let data = val.data
            .into_iter()
            .map(|(param, val)| (param.into(), val.into()))
            .collect();

        Self {
            body_id: val.body_id,
            name: val.name,
            data
        }
    }
}

#[derive(arbitrary::Arbitrary, Debug)]
pub struct ArbitraryTPCItem {
    pub body_id: Option<i32>,
    pub data: HashMap<ArbitraryParameter, ArbitraryKPLValue>
}

impl From<ArbitraryTPCItem> for TPCItem {
    fn from(val: ArbitraryTPCItem) -> Self {
        let data = val.data
            .into_iter()
            .map(|(param, val)| (param.into(), val.into()))
            .collect();

        Self {
            body_id: val.body_id,
            data
        }
    }
}

<<<<<<< HEAD
=======
#[derive(arbitrary::Arbitrary, Debug)]
pub struct ArbitraryDCM {
    pub rot_mat: [[f64; 3]; 3],
    pub from: i32,
    pub to: i32,
    pub rot_mat_dt: Option<[[f64; 3]; 3]>,
}

impl From<ArbitraryDCM> for DCM {
    fn from(val: ArbitraryDCM) -> Self {
        Self {
            rot_mat: val.rot_mat.into(),
            from: val.from,
            to: val.to,
            rot_mat_dt: val.rot_mat_dt.map(|m| m.into()),
        }
    }
}

#[derive(arbitrary::Arbitrary, Debug)]
pub struct ArbitraryEpoch {
    pub seconds_since_1900_utc: f64,
}

impl From<ArbitraryEpoch> for Epoch {
    fn from(val: ArbitraryEpoch) -> Self {
        Epoch::from_utc_seconds(val.seconds_since_1900_utc)
    }
}

#[derive(arbitrary::Arbitrary, Debug)]
pub struct ArbitraryFrame {
    pub ephemeris_id: i32,
    pub orientation_id: i32,
}

impl From<ArbitraryFrame> for Frame {
    fn from(val: ArbitraryFrame) -> Self {
        Self {
            ephemeris_id: val.ephemeris_id,
            orientation_id: val.orientation_id,
            mu_km3_s2: None,
            shape: None,
        }
    }
}

#[derive(arbitrary::Arbitrary, Debug)]
pub struct ArbitraryBPC {
    pub bytes: Vec<u8>,
    pub crc32_checksum: u32,
}

impl From<ArbitraryBPC> for DAF<BPCSummaryRecord> {
    fn from(val: ArbitraryBPC) -> Self {
        DAF {
            bytes: Bytes::from(val.bytes),
            crc32_checksum: val.crc32_checksum,
            _daf_type: PhantomData,
        }
    }
}

#[derive(arbitrary::Arbitrary, Debug)]
pub struct ArbitraryQuaternion {
    pub w: f64,
    pub x: f64,
    pub y: f64,
    pub z: f64,
    pub from: i32,
    pub to: i32,
}

impl From<ArbitraryQuaternion> for Quaternion {
    fn from(val: ArbitraryQuaternion) -> Self {
        Quaternion::new(val.w, val.x, val.y, val.z, val.from, val.to)
    }
}

#[derive(arbitrary::Arbitrary, Debug)]
pub struct ArbitraryVector3 {
    pub x: f64,
    pub y: f64,
    pub z: f64,
}

impl From<ArbitraryVector3> for Vector3 {
    fn from(val: ArbitraryVector3) -> Self {
        Vector3::new(val.x, val.y, val.z)
    }
}

#[derive(arbitrary::Arbitrary, Debug)]
pub struct ArbitraryMRP {
    pub s0: f64,
    pub s1: f64,
    pub s2: f64,
    pub from: i32,
    pub to: i32,
}

impl From<ArbitraryMRP> for MRP {
    fn from(val: ArbitraryMRP) -> Self {
        MRP {
            s0: val.s0,
            s1: val.s1,
            s2: val.s2,
            from: val.from,
            to: val.to,
        }
    }
}
>>>>>>> 3f2941eb
<|MERGE_RESOLUTION|>--- conflicted
+++ resolved
@@ -144,8 +144,6 @@
     }
 }
 
-<<<<<<< HEAD
-=======
 #[derive(arbitrary::Arbitrary, Debug)]
 pub struct ArbitraryDCM {
     pub rot_mat: [[f64; 3]; 3],
@@ -257,5 +255,4 @@
             to: val.to,
         }
     }
-}
->>>>>>> 3f2941eb
+}