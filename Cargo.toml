--- conflicted
+++ resolved
@@ -40,11 +40,7 @@
 arrow = "46.0.0"
 criterion = "0.5"
 iai = "0.1"
-<<<<<<< HEAD
-polars = { version = "0.32", features = ["lazy", "parquet"] }
-=======
 polars = {version = "0.33", features = ["lazy", "parquet"]}
->>>>>>> 6724626f
 rayon = "1.7"
 
 [features]
