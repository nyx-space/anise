[package]
name = "anise"
version = "0.1.0"
edition = "2021"
authors = ["Christopher Rabotin <christopher.rabotin@gmail.com>"]
description = "ANISE provides a toolkit and files for Attitude, Navigation, Instrument, Spacecraft, and Ephemeris data. It's a modern replacement of NAIF SPICE file."
homepage = "https://github.com/anise-toolkit/"
documentation = "https://docs.rs/anise/"
repository = "https://github.com/anise-toolkit/anise.rs"
keywords = ["attitude", "navigation", "instrument", "spacecraft", "ephemeris"]
categories = ["science", "simulation"]
readme = "README.md"
license = "MPL-2.0"
exclude = [
    "cspice*",
    "data",
    "analysis",
    ".vscode",
    ".github",
    ".venv",
    ".vscode",
    "*.sh",
]

# See more keys and their definitions at https://doc.rust-lang.org/cargo/reference/manifest.html

[dependencies]
hifitime = "3.8"
memmap2 = "=0.9.0"
crc32fast = "=1.3.2"
der = { version = "=0.7.8", features = ["derive", "alloc", "real"] }
clap = { version = "4", features = ["derive"] }
log = "=0.4"
pretty_env_logger = "=0.5"
tabled = "=0.14"
const_format = "0.2"
nalgebra = "0.32"
<<<<<<< HEAD
approx = "=0.5.1"
zerocopy = { version = "=0.7.26", features = ["derive"] }
bytes = "=1.4.0"
snafu = { version = "=0.7.5", features = ["backtrace"] }
lexical-core = "=0.8.5"
heapless = "=0.7.16"
rstest = "=0.18.2"
=======
approx = "0.5.1"
zerocopy = { version = "0.7.3", features = ["derive"] }
bytes = "1.4.0"
snafu = { version = "0.7.4", features = ["backtrace"] }
lexical-core = "0.8.5"
heapless = "0.8.0"
rstest = "0.18.2"
>>>>>>> 47c92d07

[dev-dependencies]
rust-spice = "0.7.6"
parquet = "47.0.0"
arrow = "47.0.0"
criterion = "0.5"
iai = "0.1"
polars = { version = "0.34", features = ["lazy", "parquet"] }
rayon = "1.7"

[features]
default = ["spkezr_validation"]
# Enabling this flag significantly reduces compilation times due to Arrow and Polars.
spkezr_validation = []

[profile.bench]
debug = true

[[bench]]
name = "iai_jpl_ephemerides"
harness = false

[[bench]]
name = "crit_jpl_ephemerides"
harness = false

[[bench]]
name = "crit_spacecraft_ephemeris"
harness = false

[[bench]]
name = "crit_bpc_rotation"
harness = false<|MERGE_RESOLUTION|>--- conflicted
+++ resolved
@@ -35,7 +35,6 @@
 tabled = "=0.14"
 const_format = "0.2"
 nalgebra = "0.32"
-<<<<<<< HEAD
 approx = "=0.5.1"
 zerocopy = { version = "=0.7.26", features = ["derive"] }
 bytes = "=1.4.0"
@@ -43,15 +42,6 @@
 lexical-core = "=0.8.5"
 heapless = "=0.7.16"
 rstest = "=0.18.2"
-=======
-approx = "0.5.1"
-zerocopy = { version = "0.7.3", features = ["derive"] }
-bytes = "1.4.0"
-snafu = { version = "0.7.4", features = ["backtrace"] }
-lexical-core = "0.8.5"
-heapless = "0.8.0"
-rstest = "0.18.2"
->>>>>>> 47c92d07
 
 [dev-dependencies]
 rust-spice = "0.7.6"
